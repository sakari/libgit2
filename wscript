from waflib.Context import Context
from waflib.Build import BuildContext, CleanContext, \
        InstallContext, UninstallContext

CFLAGS_UNIX = ["-O2", "-Wall", "-Wextra"]
CFLAGS_WIN32 = ['/TC', '/W4', '/RTC1', '/nologo']

CFLAGS_UNIX_DBG = ['-g']
CFLAGS_WIN32_DBG = ['/Zi', '/DEBUG']
CFLAGS_WIN32_L_DBG = ['/DEBUG']

ALL_LIBS = ['z', 'crypto', 'pthread']

def options(opt):
    opt.load('compiler_c')
    opt.add_option('--sha1', action='store', default='builtin',
        help="Use the builtin SHA1 routines (builtin), the \
PPC optimized version (ppc) or the SHA1 functions from OpenSSL (openssl)")
    opt.add_option('--debug', action='store_true', default=False,
        help='Compile with debug symbols')
    opt.add_option('--msvc', action='store', default=None,
        help='Force a specific MSVC++ version (7.1, 8.0, 9.0, 10.0), if more than one is installed')
    opt.add_option('--arch', action='store', default='x86',
        help='Select target architecture (ia64, x64, x86, x86_amd64, x86_ia64)')

def configure(conf):

    # load the MSVC configuration flags
    if conf.options.msvc:
        conf.env['MSVC_VERSIONS'] = ['msvc ' + conf.options.msvc]

    conf.env['MSVC_TARGETS'] = [conf.options.arch]

    # default configuration for C programs
    conf.load('compiler_c')

    dbg = conf.options.debug
    zlib_name = 'z'

    conf.env.CFLAGS = CFLAGS_UNIX + (CFLAGS_UNIX_DBG if dbg else [])

    if conf.env.DEST_OS == 'win32':
        conf.env.PLATFORM = 'win32'

        if conf.env.CC_NAME == 'msvc':
            conf.env.CFLAGS = CFLAGS_WIN32 + (CFLAGS_WIN32_DBG if dbg else [])
            conf.env.LINKFLAGS += CFLAGS_WIN32_L_DBG if dbg else []
            conf.env.DEFINES += ['WIN32', '_DEBUG', '_LIB', 'ZLIB_WINAPI']
            zlib_name = 'zlibwapi'

        elif conf.env.CC_NAME == 'gcc':
            conf.check(features='c cprogram', lib='pthread', uselib_store='pthread')

    else:
        conf.env.PLATFORM = 'unix'

    # check for Z lib
    conf.check(features='c cprogram', lib=zlib_name, uselib_store='z', install_path=None)

    if conf.options.sha1 not in ['openssl', 'ppc', 'builtin']:
        ctx.fatal('Invalid SHA1 option')

    # check for libcrypto (openssl) if we are using its SHA1 functions
    if conf.options.sha1 == 'openssl':
        conf.check_cfg(package='libcrypto', args=['--cflags', '--libs'], uselib_store='crypto')
        conf.env.DEFINES += ['OPENSSL_SHA1']

    elif conf.options.sha1 == 'ppc':
        conf.env.DEFINES += ['PPC_SHA1']

    conf.env.sha1 = conf.options.sha1

def build(bld):

    # command '[build|clean|install|uninstall]-static'
    if bld.variant == 'static':
        build_library(bld, 'static')

    # command '[build|clean|install|uninstall]-shared'
    elif bld.variant == 'shared':
        build_library(bld, 'shared')

    # command '[build|clean]-tests'
    elif bld.variant == 'tests':
        build_library(bld, 'objects')
        build_tests(bld)

    # command 'build|clean|install|uninstall': by default, run
    # the same command for both the static and the shared lib
    else:
        from waflib import Options
        Options.commands = [bld.cmd + '-shared', bld.cmd + '-static'] + Options.commands

def build_library(bld, build_type):

    BUILD = {
        'shared' : bld.shlib,
        'static' : bld.stlib,
        'objects' : bld.objects
    }

    directory = bld.path
    sources = directory.ant_glob('src/*.c')

    # Compile platform-dependant code
    # E.g.  src/unix/*.c
    #       src/win32/*.c
    sources = sources + directory.ant_glob('src/%s/*.c' % bld.env.PLATFORM)

    # SHA1 methods source
    if bld.env.sha1 == "ppc":
        sources.append('src/ppc/sha1.c')
    else:
        sources.append('src/block-sha1/sha1.c')
    #------------------------------
    # Build the main library
    #------------------------------

    # either as static or shared;
    BUILD[build_type](
        source=sources,
        target='git2',
        includes='src',
        install_path='${LIBDIR}',
        use=ALL_LIBS
    )

    # On Unix systems, build the Pkg-config entry file
<<<<<<< HEAD
    if bld.env.PLATFORM == 'unix' and bld.is_install:
        bld(rule="""sed -e 's#@prefix@#$(prefix)#' -e 's#@libdir@#$(libdir)#' < ${SRC} > ${TGT}""",
=======
    if bld.env.PLATFORM == 'unix':
        bld(rule="""sed -e 's#@prefix@#${PREFIX}#' -e 's#@libdir@#${LIBDIR}#' < ${SRC} > ${TGT}""",
>>>>>>> bd6eb230
            source='libgit2.pc.in',
            target='libgit2.pc',
            install_path='${LIBDIR}/pkgconfig',
        )

    # Install headers
    bld.install_files('${PREFIX}/include', directory.find_node('src/git2.h'))
    bld.install_files('${PREFIX}/include/git2', directory.ant_glob('src/git2/*.h'))

def grep_test_header(text, test_file):
    return '\n'.join(l for l in test_file.read().splitlines() if text in l)

def build_tests(bld):
    import os

    if bld.is_install:
        return

    directory = bld.path
    resources_path = directory.find_node('tests/resources/').abspath().replace('\\', '/')

    # Common object with the Test library methods
    bld.objects(source=['tests/test_helpers.c', 'tests/test_lib.c'], includes=['src', 'tests'], target='test_helper')

    # Build all tests in the tests/ folder
    for test_file in directory.ant_glob('tests/t????-*.c'):
        test_name, _ = os.path.splitext(os.path.basename(test_file.abspath()))

        # Preprocess table of contents for each test
        test_toc_file = directory.make_node('tests/%s.toc' % test_name)
        if bld.cmd == 'clean-tests': # cleanup; delete the generated TOC file
            test_toc_file.delete()
        elif bld.cmd == 'build-tests': # build; create TOC
            test_toc_file.write(grep_test_header('BEGIN_TEST', test_file))

        # Build individual test (don't run)
        bld.program(
            source=[test_file, 'tests/test_main.c'],
            target=test_name,
            includes=['src', 'tests'],
            defines=['TEST_TOC="%s.toc"' % test_name, 'TEST_RESOURCES="%s"' % resources_path],
            install_path=None,
            use=['test_helper', 'git2'] + ALL_LIBS  # link with all the libs we know
                                            # libraries which are not enabled won't link
        )


class _test(BuildContext):
    cmd = 'test'
    fun = 'test'

def test(bld):
    from waflib import Options
    Options.commands = ['build-tests', 'run-tests'] + Options.commands

class _build_doc(Context):
    cmd = 'doxygen'
    fun = 'build_docs'

def build_docs(ctx):
    ctx.exec_command("doxygen api.doxygen")
    ctx.exec_command("git stash")
    ctx.exec_command("git checkout gh-pages")
    ctx.exec_command("cp -Rf apidocs/html/* .")
    ctx.exec_command("git add .")
    ctx.exec_command("git commit -am 'generated docs'")
    ctx.exec_command("git push origin gh-pages")
    ctx.exec_command("git checkout master")

class _run_tests(Context):
    cmd = 'run-tests'
    fun = 'run_tests'

def run_tests(ctx):
    import shutil, tempfile

    failed = False
    test_folder = tempfile.mkdtemp()
    test_glob = 'build/tests/t????-*'

    for test in ctx.path.ant_glob(test_glob):
        if ctx.exec_command(test.abspath(), cwd=test_folder) != 0:
            failed = True
            break

    shutil.rmtree(test_folder)

    if failed:
        ctx.fatal('Test run failed')


CONTEXTS = {
    'build'     : BuildContext,
    'clean'     : CleanContext,
    'install'   : InstallContext,
    'uninstall' : UninstallContext
}

def build_command(command):
    ctx, var = command.split('-')
    class _gen_command(CONTEXTS[ctx]):
        cmd = command
        variant = var

build_command('build-static')
build_command('build-shared')
build_command('build-tests')

build_command('clean-static')
build_command('clean-shared')
build_command('clean-tests')

build_command('install-static')
build_command('install-shared')

build_command('uninstall-static')
build_command('uninstall-shared')
<|MERGE_RESOLUTION|>--- conflicted
+++ resolved
@@ -126,13 +126,8 @@
     )
 
     # On Unix systems, build the Pkg-config entry file
-<<<<<<< HEAD
     if bld.env.PLATFORM == 'unix' and bld.is_install:
-        bld(rule="""sed -e 's#@prefix@#$(prefix)#' -e 's#@libdir@#$(libdir)#' < ${SRC} > ${TGT}""",
-=======
-    if bld.env.PLATFORM == 'unix':
         bld(rule="""sed -e 's#@prefix@#${PREFIX}#' -e 's#@libdir@#${LIBDIR}#' < ${SRC} > ${TGT}""",
->>>>>>> bd6eb230
             source='libgit2.pc.in',
             target='libgit2.pc',
             install_path='${LIBDIR}/pkgconfig',
